--- conflicted
+++ resolved
@@ -155,1074 +155,122 @@
 |---------|------------|---------|------------|-------------|-------------------|
 | **FailureToConstraintExtractor** | 23,072 | 90.12 KB | 0.020 ms | Extrae múltiples restricciones desde un fallo de la red. | 85% |
 | **ErrorCorrectionPredictor** | 6,546 | 25.57 KB | 0.015 ms | Predice correcciones para errores de predicción de otras mini-redes. | 80% |
-| **RefinementSuggester** | 1,281 | 5.00 KB | 0.008 ms | Sugiere refinamientos en la representación o el modelo tras un fallo. | 88% |
-| **NegativeExampleLearner** | 2,256 | 8.81 KB | 0.010 ms | Aprende de ejemplos negativos para mejorar la robustez. | 90% |
-| **TOTAL Suite 8** | **33,155** | **129.50 KB** | **~0.05 ms** | **Mejora continua y robustez del sistema ML** | **Speedup: 1.5-2x** |
-
-**Beneficio:** Permite que el sistema ML aprenda de sus propios errores, mejorando la fiabilidad y precisión.
-
----
-
-#### ✅ Suite 9: CSP Avanzado (7 modelos - COMPLETADA)
-
-| Mini-IA | Parámetros | Memoria | Inferencia | Qué Captura | Precisión Esperada |
-|---------|------------|---------|------------|-------------|-------------------|
-| **VariableSelectorMiniIA** | 1,281 | 5.00 KB | 0.01 ms | Selecciona la variable óptima a asignar en un CSP. | 90% |
-| **ValueSelectorMiniIA** | 1,281 | 5.00 KB | 0.01 ms | Selecciona el valor óptimo a probar para una variable. | 88% |
-| **DomainScorerMiniIA** | 1,281 | 5.00 KB | 0.01 ms | Evalúa el potencial de reducción de dominio de una asignación. | 85% |
-| **HeuristicSelectorMiniIA** | 1,411 | 5.51 KB | 0.01 ms | Selecciona la heurística de búsqueda más efectiva dinámicamente. | 92% |
-| **PropagationPredictorMiniIA** | 1,281 | 5.00 KB | 0.01 ms | Predice el resultado de la propagación de restricciones sin ejecutarla. | 87% |
-| **BacktrackPredictorMiniIA** | 1,281 | 5.00 KB | 0.01 ms | Predice si una rama de búsqueda llevará a un backtrack. | 80% |
-| **RestartDeciderMiniIA** | 1,281 | 5.00 KB | 0.01 ms | Decide cuándo reiniciar la búsqueda para escapar de mínimos locales. | 85% |
-| **TOTAL Suite 9** | **9,097** | **35.51 KB** | **~0.07 ms** | **Optimización de la búsqueda en problemas CSP** | **Speedup: 20-40%** |
-
-**Beneficio:** Mejora significativamente la eficiencia de los solvers CSP al guiar la búsqueda de forma inteligente.
-
----
-
-### Mini-IAs Planificadas: 67/120 (56%)
-
-#### 🔄 Suite 10: TDA Avanzado (9 modelos - Fase 3)
-
-| Mini-IA | Parámetros | Qué Captura |
-|---------|------------|-------------|
-| PersistencePredictorMiniIA | ~40K | Predice diagrama de persistencia (250x speedup) |
-| BettiNumberEstimator | ~25K | Estima números de Betti |
-| BottleneckDistanceApproximator | ~30K | Aproxima distancia bottleneck |
-| WassersteinDistanceApproximator | ~35K | Aproxima distancia Wasserstein |
-| FiltrationOptimizer | ~28K | Optimiza construcción de filtración |
-| SimplexPruner | ~20K | Poda simplices irrelevantes |
-| TopologicalFeatureExtractor | ~45K | Extrae features topológicas |
-| PersistenceImageGenerator | ~50K | Genera persistence images |
-| MapperGuide | ~38K | Guía construcción de Mapper |
-
-#### 🔄 Suite 11: Theorem Proving (10 modelos - Fase 3)
-
-| Mini-IA | Parámetros | Qué Captura |
-|---------|------------|-------------|
-| TacticSelectorMiniIA | ~60K (Transformer) | Selecciona táctica óptima (10x speedup) |
-| LemmaRetrieverMiniIA | ~55K | Recupera lemmas relevantes |
-| ProofStepPredictorMiniIA | ~70K | Predice próximo paso de prueba |
-| SubgoalGeneratorMiniIA | ~50K | Genera subgoals útiles |
-| TermSynthesizerMiniIA | ~65K (VAE) | Sintetiza términos candidatos |
-| UnificationGuideMiniIA | ~45K | Guía unificación |
-| InductionSchemeSelector | ~40K | Selecciona esquema de inducción |
-| RewriteRuleSelector | ~35K | Selecciona reglas de reescritura |
-| ProofComplexityEstimator | ~30K | Estima complejidad de prueba |
-| AutomationDecider | ~25K | Decide cuándo usar automatización |
-
-#### 🔄 Suite 12: FCA Avanzado (8 modelos - Fase 3)
-
-| Mini-IA | Parámetros | Qué Captura |
-|---------|------------|-------------|
-| ConceptLatticePredictor | ~50K | Predice lattice sin construir (30-50x speedup) |
-| ClosurePredictor | ~35K | Predice closure de conjuntos |
-| ImplicationFinder | ~40K | Encuentra implicaciones |
-| AttributeReductionGuide | ~30K | Guía reducción de atributos |
-| ConceptStabilityEstimator | ~25K | Estima estabilidad de conceptos |
-| FormalContextAugmenter | ~20K | Aumenta contextos formales |
-| ConceptHierarchyLearner | ~45K | Aprende jerarquía de conceptos |
-| AttributeImplicationLearner | ~38K | Aprende implicaciones de atributos |
-
-#### 🔄 Suite 13: Homotopy Avanzado (6 modelos - Fase 3)
-
-| Mini-IA | Parámetros | Qué Captura |
-|---------|------------|-------------|
-| HomotopyGroupEstimator | ~40K | Estima grupos de homotopía |
-| PathHomotopyClassifier | ~30K | Clasifica caminos por homotopía |
-| LoopSpaceExplorer | ~50K | Explora espacios de lazos |
-| FundamentalGroupApproximator | ~35K | Aproxima grupo fundamental |
-| CoveringSpacePredictor | ~45K | Predice espacios cubrientes |
-| HomotopyEquivalenceChecker | ~25K | Verifica equivalencia homotópica |
-
-#### 🔄 Suite 14: Meta/Analyzer (5 modelos - Fase 4)
-
-| Mini-IA | Parámetros | Qué Captura |
-|---------|------------|-------------|
-| ComplexityPredictorMiniIA | ~30K | Predice complejidad de problema |
-| AdaptiveSolverSelector | ~25K | Selecciona solver óptimo |
-| ProblemReformulator | ~40K | Reformula problemas |
-| ResourceAllocator | ~20K | Asigna recursos |
-| SolutionQualityEstimator | ~18K | Estima calidad de solución |
-
-#### 🔄 Suite 15: ConvergenceAnalyzer (7 modelos - Fase 4)
-
-| Mini-IA | Parámetros | Qué Captura |
-|---------|------------|-------------|
-| TraceAnalyzer | ~50K (LSTM) | Analiza trazas de ejecución |
-| ConvergenceDetector | ~30K | Detecta convergencia temprana |
-| OscillationPredictor | ~25K | Predice oscilaciones |
-| BottleneckIdentifier | ~40K | Identifica cuellos de botella |
-| ProgressEstimator | ~20K | Estima progreso |
-| DivergenceWarning | ~18K | Alerta de divergencia |
-| StrategyRecommender | ~35K | Recomienda cambio de estrategia |
-
-#### 🔄 Suite 16: MetaEvolver (6 modelos - Fase 4)
-
-| Mini-IA | Parámetros | Qué Captura |
-|---------|------------|-------------|
-| StructureGenerator | ~60K (VAE) | Genera nuevas estructuras |
-| MutationOperatorLearner | ~30K | Aprende operadores de mutación |
-| CrossoverOperatorLearner | ~35K | Aprende operadores de cruce |
-| FitnessPredictor | ~25K | Predice fitness de estructuras |
-| DiversityMaintainer | ~20K | Mantiene diversidad |
-| NoveltySearchGuide | ~40K | Guía búsqueda de novedad |
-
-#### 🔄 Suite 17: SheafConstructor (8 modelos - Fase 4)
-
-| Mini-IA | Parámetros | Qué Captura |
-|---------|------------|-------------|
-| LocaleEmbedder | ~50K | Embeddings de locales |
-| OpenSetPredictor | ~30K | Predice conjuntos abiertos |
-| MorphismPredictor | ~40K | Predice morfismos entre haces |
-| SheafSectionPredictor | ~35K | Predice secciones de haces |
-| GluingConditionChecker | ~25K | Verifica condiciones de pegado |
-| SheafHomomorphismLearner | ~45K | Aprende homomorfismos de haces |
-| CohomologyClassPredictor | ~30K | Predice clases de cohomología |
-| SheafCategoryExplorer | ~60K | Explora categorías de haces |
-
----
-
-## 🚀 Ejemplos de Uso
+| **TOTAL Suite 8** | **29,618** | **115.69 KB** | **~0.035 ms** | **Aprender de los errores para evitar repeticiones** | **Speedup: 2-3x** |
+
+**Beneficio:** Mejora la robustez del sistema al aprender de los errores y corregirlos proactivamente.
+
+---
+
+## ⚙️ Uso Básico
+
+### Instalación
+
+```bash
+pip install -e .
+```
+
+### Ejemplo: CSP Acelerado
 
 ```python
-from lattice_weaver.ml.mini_nets.costs_memoization import CostsMemoizationSuite
-from lattice_weaver.ml.adapters.feature_extractors import CSPFeatureExtractor
-
-# Inicializar el solver (ejemplo)
-solver = CSP_Solver()
-problem = CSP_Problem(...)
-
-# Inicializar la suite de mini-IAs
-ml_suite = CostsMemoizationSuite()
-
-# Extraer features del estado actual del problema
-current_state_features = CSPFeatureExtractor.extract(problem.current_state)
-
-# Usar una mini-IA para predecir el costo de una operación
-cost_prediction = ml_suite.cost_predictor(current_state_features)
-print(f
-
-| Mini-IA | Parámetros | Memoria | Inferencia | Qué Captura | Precisión Esperada |
-|---------|------------|---------|------------|-------------|-------------------|
-| **CostPredictor** | 3,395 | 13.26 KB | 0.02 ms | Predice `log(tiempo_ms)`, `log(memoria_mb)`, `log(nodos)` antes de ejecutar operación | 85% (error < 20%) |
-| **MemoizationGuide** | 1,345 | 5.25 KB | 0.01 ms | Score 0-1 de valor de cachear resultado (basado en probabilidad de reuso) | 88% |
-| **CacheValueEstimator** | 1,153 | 4.50 KB | 0.01 ms | Número estimado de veces que se reutilizará un resultado | 80% (MAE < 2) |
-| **ComputationReusabilityScorer** | 705 | 2.75 KB | 0.01 ms | Score 0-1 de reusabilidad de cálculo parcial | 83% |
-| **DynamicCacheManager** | 60,547 | 236.51 KB | 0.08 ms | Decisión [keep, evict, promote] basada en historial (LSTM) | 86% |
-| **WorkloadPredictor** | 56,400 | 220.31 KB | 0.06 ms | Predice próximos 5 pasos de workload (LSTM autoregresivo) | 78% |
-| **TOTAL Suite 1** | **123,545** | **482.60 KB** | **~0.2 ms** | **Cache inteligente + predicción de costos** | **Speedup: 1.5-2x** |
-
-**Beneficio:** Reduce overhead de cálculos repetidos, evita OOM crashes mediante predicción temprana.
-
----
-
-#### ✅ Suite 2: Renormalización (6 modelos - COMPLETADA)
-
-<<<<<<< HEAD
-| Mini-IA | Parámetros | Memoria | Inferencia | Qué Captura | Precisión Esperada |
-|---------|------------|---------|------------|-------------|-------------------|
-| **RenormalizationPredictor** | 12,753 | 49.82 KB | 0.02 ms | Predice el estado renormalizado de un sistema sin computación explícita. | 85% |
-| **ScaleSelector** | 2,434 | 9.51 KB | 0.01 ms | Selecciona la escala óptima de análisis para un problema dado. | 88% |
-| **InformationFlowAnalyzer** | 16,056 | 62.72 KB | 0.03 ms | Analiza el flujo de información entre escalas en un sistema multiescala. | 82% |
-| **CoarseGrainingGuide** | 1,992 | 7.78 KB | 0.02 ms | Guía el proceso de coarse-graining sugiriendo qué elementos agrupar. | 87% |
-| **MultiScalePredictor** | 15,498 | 60.54 KB | 0.03 ms | Predice comportamiento del sistema en múltiples escalas simultáneamente. | 90% |
-| **RenormalizationFlowEstimator** | 6,820 | 26.64 KB | 0.02 ms | Estima el flujo de renormalización (cómo cambian parámetros con la escala). | 80% |
-| **TOTAL Suite 2** | **55,553** | **217.00 KB** | **~0.13 ms** | **Análisis multiescala y coarse-graining** | **Speedup: 10-50x** |
-
-**Beneficio:** Acelera el análisis de sistemas complejos en diferentes niveles de abstracción, optimizando la exploración de escalas.
-=======
-```
-lattice-weaver/
-├── lattice_weaver/              # Código fuente principal
-│   ├── arc_engine/              # Motor CSP (acelerado con ML)
-│   ├── fibration/               # ⭐ NUEVO: Implementación del Flujo de Fibración
-│   │   ├── fibration_search_solver.py
-│   │   └── constraint_hierarchy.py
-│   ├── external_solvers/        # ⭐ NUEVO: Adaptadores para solvers externos
-│   │   ├── python_constraint_adapter.py
-│   │   ├── ortools_cpsat_adapter.py
-│   │   ├── pymoo_adapter.py
-│   │   └── fibration_flow_adapter.py
-│   ├── performance_tests/       # ⭐ NUEVO: Módulo de Benchmarking
-│   │   ├── test_suite_generator.py
-│   │   ├── test_cases.py
-│   │   ├── run_benchmarks.py
-│   │   └── analyze_results.py
-│   ├── topology/                # TDA (aceleración masiva 100-250x)
-│   ├── formal/                  # Cubical types, HoTT (acelerado 10-100x)
-│   ├── lattice_core/            # FCA (acelerado 30-50%)
-│   ├── homotopy/                # Análisis homotópico (acelerado 50-100x)
-│   ├── meta/                    # Meta-análisis (acelerado 20-50x)
-│   │
-│   ├── ml/                      # ⭐ NUEVO: Suite ML
-│   │   ├── mini_nets/           # 72 mini-IAs especializadas
-│   │   │   ├── csp/             # 7 mini-IAs para CSP
-│   │   │   ├── tda/             # 9 mini-IAs para TDA
-│   │   │   ├── theorem/         # 10 mini-IAs para theorem proving
-│   │   │   ├── fca/             # 8 mini-IAs para FCA
-│   │   │   ├── homotopy/        # 6 mini-IAs para homotopy
-│   │   │   ├── meta/            # 5 mini-IAs para meta-análisis
-│   │   │   ├── ala/             # 21 mini-IAs para ALA
-│   │   │   └── lookahead/       # 6 mini-IAs lookahead
-│   │   ├── training/            # Pipeline de entrenamiento
-│   │   │   ├── logger.py        # Logging asíncrono
-│   │   │   ├── features.py      # Extracción de features
-│   │   │   ├── purifier.py      # Purificación de datos
-│   │   │   └── trainer.py       # Entrenamiento automatizado
-│   │   ├── inference/           # Inferencia optimizada
-│   │   │   ├── onnx_runtime.py  # Runtime ONNX (6x speedup)
-│   │   │   ├── quantization.py  # Cuantización INT8 (5x speedup)
-│   │   │   └── caching.py       # LRU cache
-│   │   ├── tda/                 # Aceleradores TDA especializados
-│   │   └── utils/               # Utilidades ML
-│   │
-│   ├── visualization/           # Visualización (ahora en tiempo real)
-│   ├── benchmarks/              # Benchmarks (incluye ML)
-│   ├── problems/                # Familias de problemas
-│   └── phenomena/               # Mapeos multidisciplinares
-│
-├── docs/                        # Documentación
-│   ├── ML_VISION.md             # ⭐ NUEVO: Visión ML completa
-│   ├── LOOKAHEAD_MINIAS.md      # ⭐ NUEVO: Mini-IAs lookahead
-│   ├── ROADMAP_ML.md            # ⭐ NUEVO: Roadmap ML 18 meses
-│   ├── TRACK_A_COMPLETE.md      # Track A completado
-│   ├── phenomena/               # Investigación multidisciplinar
-│   └── tutorials/               # Tutoriales (actualizados con ML)
-│
-├── models/                      # ⭐ NUEVO: Modelos ML entrenados
-│   ├── onnx/                    # Modelos ONNX optimizados
-│   ├── checkpoints/             # Checkpoints de entrenamiento
-│   └── normalizers/             # Normalizadores de features
-│
-├── data/                        # ⭐ NUEVO: Datasets de entrenamiento
-│   ├── csp/                     # Trazas CSP
-│   ├── tda/                     # Point clouds y persistencia
-│   ├── theorems/                # Pruebas de teoremas
-│   └── fca/                     # Contextos formales
-│
-├── tests/                       # Tests
-│   ├── unit/
-│   │   ├── test_ml/             # ⭐ NUEVO: Tests ML
-│   │   └── ...
-│   ├── integration/
-│   │   ├── test_ml_integration/ # ⭐ NUEVO: Tests integración ML
-│   │   └── ...
-│   └── benchmarks/
-│       ├── benchmark_ml_speedup.py  # ⭐ NUEVO: Benchmarks ML
-│       └── ...
-│
-├── COORDINACION_TRACKS_V3_FINAL.md
-├── ROADMAP_LARGO_PLAZO.md       # Actualizado con ML
-├── setup.py
-├── requirements.txt             # Actualizado (PyTorch, ONNX)
-└── .gitignore
-```
->>>>>>> 9dc00523
-
----
-
-#### ✅ Suite 3: Cohomología y Álgebra (6/8 modelos - COMPLETADA)
-
-<<<<<<< HEAD
-| Mini-IA | Parámetros | Memoria | Inferencia | Qué Captura | Precisión Esperada |
-|---------|------------|---------|------------|-------------|-------------------|
-| **CohomologyApproximator** | 20,000 | 78.12 KB | 0.035 ms | Aproxima grupos de cohomología sin computación explícita. | 85% |
-| **IdealGenerator** | 8,000 | 31.25 KB | 0.020 ms | Genera ideales de álgebras basados en propiedades dadas. | 80% |
-| **QuotientStructurePredictor** | 10,000 | 39.06 KB | 0.022 ms | Predice la estructura de un cociente A/I. | 88% |
-| **KernelImagePredictor** | 12,000 | 46.88 KB | 0.025 ms | Predice el kernel y la imagen de morfismos. | 87% |
-| **BettiNumberEstimator** | 6,000 | 23.44 KB | 0.018 ms | Estima los números de Betti de un espacio topológico. | 90% |
-| **HomologyGroupClassifier** | 15,000 | 58.59 KB | 0.030 ms | Clasifica grupos de homología. | 82% |
-| **TOTAL Suite 3 (parcial)** | **71,000** | **277.34 KB** | **~0.15 ms** | **Aceleración de cálculos algebraicos y topológicos** | **Speedup: 50-100x** |
-=======
-### Dependencias Específicas para Benchmarking
-
-Para ejecutar los benchmarks y utilizar los adaptadores de solvers externos, necesitarás instalar las siguientes librerías:
-
-```bash
-pip install python-constraint ortools pymoo
-```
-
-
-
-### Requisitos
->>>>>>> 9dc00523
-
-**Beneficio:** Acelera la comprensión y manipulación de estructuras algebraicas y topológicas abstractas.
-
----
-
-#### ✅ Suite 4: No-Goods y Aprendizaje de Fallos (6 modelos - COMPLETADA)
-
-| Mini-IA | Parámetros | Memoria | Inferencia | Qué Captura | Precisión Esperada |
-|---------|------------|---------|------------|-------------|-------------------|
-| **NoGoodExtractor** | 7,456 | 29.12 KB | 0.015 ms | Extrae conjuntos de variables y valores inconsistentes (no-goods) de fallos. | 92% |
-| **FailurePatternRecognizer** | 209,162 | 817.04 KB | 0.050 ms | Reconoce patrones recurrentes en los fallos del solver. | 88% |
-| **ConflictStructureAnalyzer** | 2,256 | 8.81 KB | 0.010 ms | Analiza la estructura del grafo de conflictos para identificar causas raíz. | 90% |
-| **MinimalConflictSetFinder** | 1,281 | 5.00 KB | 0.008 ms | Encuentra conjuntos mínimos de conflictos (MCS) de forma eficiente. | 95% |
-| **FailureToConstraintExtractor** | 23,072 | 90.12 KB | 0.020 ms | Convierte un fallo en una nueva restricción para evitarlo en el futuro. | 85% |
-| **ErrorCorrectionPredictor** | 6,546 | 25.57 KB | 0.015 ms | Predice la corrección más probable para un error dado. | 80% |
-| **TOTAL Suite 4** | **249,773** | **975.68 KB** | **~0.12 ms** | **Aprender de los errores para evitar repeticiones** | **Speedup: 2-3x** |
-
-**Beneficio:** Transforma los fallos en oportunidades de aprendizaje, reduciendo la exploración de ramas infructuosas.
-
----
-
-#### ✅ Suite 5: Propagación Avanzada (6 modelos - COMPLETADA)
-
-| Mini-IA | Parámetros | Memoria | Inferencia | Qué Captura | Precisión Esperada |
-|---------|------------|---------|------------|-------------|-------------------|
-| **IncompatibilityPropagator** | 30,721 | 120.00 KB | 0.03 ms | Predice y propaga incompatibilidades entre variables y valores. | 90% |
-| **GlobalConstraintDecomposer** | 477,796 | 1866.39 KB | 0.10 ms | Descompone restricciones globales complejas en subproblemas manejables. | 85% |
-| **SymmetryBreaker** | 4,225 | 16.50 KB | 0.01 ms | Identifica y rompe simetrías en el problema para reducir el espacio de búsqueda. | 92% |
-| **DominanceDetector** | 16,576 | 64.75 KB | 0.02 ms | Detecta relaciones de dominancia entre soluciones parciales. | 88% |
-| **ConstraintLearner** | 37,377 | 146.00 KB | 0.04 ms | Aprende nuevas restricciones implícitas del problema. | 80% |
-| **PropagationOrderOptimizer** | 198,912 | 777.00 KB | 0.08 ms | Optimiza el orden de ejecución de los propagadores de restricciones. | 87% |
-| **TOTAL Suite 5** | **765,607** | **2990.65 KB** | **~0.28 ms** | **Optimización inteligente de la propagación de restricciones** | **Speedup: 3-10x** |
-
-**Beneficio:** Mejora drásticamente la eficiencia de la propagación de restricciones, acelerando la convergencia.
-
----
-
-#### ✅ Suite 6: Particiones y Descomposición (6 modelos - COMPLETADA)
-
-<<<<<<< HEAD
-| Mini-IA | Parámetros | Memoria | Inferencia | Qué Captura | Precisión Esperada |
-|---------|------------|---------|------------|-------------|-------------------|
-| **BinaryPartitionOptimizer** | 11,506 | 44.95 KB | 0.01 ms | Encuentra la partición binaria óptima de un problema. | 90% |
-| **TreeDecompositionGuide** | 561 | 2.19 KB | 0.005 ms | Guía la construcción de descomposiciones en árbol eficientes. | 88% |
-| **ClusteringPredictor** | 629 | 2.46 KB | 0.005 ms | Predice agrupaciones naturales de variables o restricciones. | 85% |
-| **ModularDecomposer** | 34,186 | 133.54 KB | 0.03 ms | Identifica componentes modulares para descomposición. | 92% |
-| **HierarchicalDecomposer** | 297,990 | 1164.02 KB | 0.08 ms | Realiza descomposiciones jerárquicas de problemas complejos. | 87% |
-| **CutSetPredictor** | 561 | 2.19 KB | 0.005 ms | Predice los conjuntos de corte óptimos para la descomposición. | 90% |
-| **TOTAL Suite 6** | **345,433** | **1349.35 KB** | **~0.14 ms** | **Estrategias óptimas de descomposición de problemas** | **Speedup: 5-20x** |
-=======
-### Ejemplo 1: Ejecución de Benchmarks
-
-Para ejecutar los benchmarks comparativos de los solvers (incluyendo el Flujo de Fibración), navega a la raíz del repositorio y ejecuta:
-
-```bash
-export PYTHONPATH=$(pwd)
-python3 -m lattice_weaver.performance_tests.run_benchmarks
-```
-
-Los resultados se guardarán en `lattice_weaver/performance_tests/benchmark_results.json`.
-
-### Ejemplo 2: Análisis de Resultados de Benchmarks
-
-Para analizar los resultados de los benchmarks y generar un informe en formato Markdown, ejecuta:
-
-```bash
-export PYTHONPATH=$(pwd)
-python3 -m lattice_weaver.performance_tests.analyze_results
-```
-
-El informe se generará en `lattice_weaver/performance_tests/analysis_report.md`.
-
-
-
-### Ejemplo 1: CSP Acelerado con ML
->>>>>>> 9dc00523
-
-**Beneficio:** Permite abordar problemas de mayor escala mediante la descomposición inteligente en subproblemas.
-
----
-
-#### ✅ Suite 7: Bootstrapping y Generalización (6 modelos - COMPLETADA)
-
-| Mini-IA | Parámetros | Memoria | Inferencia | Qué Captura | Precisión Esperada |
-|---------|------------|---------|------------|-------------|-------------------|
-| **AbstractionLevelSelector** | 1,281 | 5.00 KB | 0.01 ms | Selecciona el nivel de abstracción óptimo para un problema. | 88% |
-| **RepresentationConverter** | 2,434 | 9.51 KB | 0.015 ms | Convierte entre diferentes representaciones de problemas (CSP, SAT, ILP). | 90% |
-| **EmbeddingBootstrapper** | 16,056 | 62.72 KB | 0.025 ms | Genera embeddings iniciales para nuevas estructuras matemáticas. | 85% |
-| **TransferLearningGuide** | 1,992 | 7.78 KB | 0.018 ms | Guía la transferencia de conocimiento entre dominios relacionados. | 87% |
-| **ComplexityBootstrapper** | 15,498 | 60.54 KB | 0.030 ms | Bootstrapea análisis de complejidad para nuevos algoritmos. | 80% |
-| **MetaLearningCoordinator** | 6,820 | 26.64 KB | 0.022 ms | Coordina procesos de meta-aprendizaje para adaptación rápida. | 82% |
-| **TOTAL Suite 7** | **44,081** | **172.19 KB** | **~0.12 ms** | **Aceleración de la generalización y adaptación de modelos** | **Speedup: 2-5x** |
-
-**Beneficio:** Facilita la aplicación de ML a nuevos dominios y la adaptación rápida a cambios en los problemas.
-
----
-
-#### ✅ Suite 8: Aprendizaje desde Errores de Red (4 modelos - COMPLETADA)
-
-| Mini-IA | Parámetros | Memoria | Inferencia | Qué Captura | Precisión Esperada |
-|---------|------------|---------|------------|-------------|-------------------|
-| **FailureToConstraintExtractor** | 23,072 | 90.12 KB | 0.020 ms | Extrae múltiples restricciones desde un fallo de la red. | 85% |
-| **ErrorCorrectionPredictor** | 6,546 | 25.57 KB | 0.015 ms | Predice correcciones para errores de predicción de otras mini-redes. | 80% |
-| **RefinementSuggester** | 1,281 | 5.00 KB | 0.008 ms | Sugiere refinamientos en la representación o el modelo tras un fallo. | 88% |
-| **NegativeExampleLearner** | 2,256 | 8.81 KB | 0.010 ms | Aprende de ejemplos negativos para mejorar la robustez. | 90% |
-| **TOTAL Suite 8** | **33,155** | **129.50 KB** | **~0.05 ms** | **Mejora continua y robustez del sistema ML** | **Speedup: 1.5-2x** |
-
-**Beneficio:** Permite que el sistema ML aprenda de sus propios errores, mejorando la fiabilidad y precisión.
-
----
-
-#### ✅ Suite 9: CSP Avanzado (7 modelos - COMPLETADA)
-
-| Mini-IA | Parámetros | Memoria | Inferencia | Qué Captura | Precisión Esperada |
-|---------|------------|---------|------------|-------------|-------------------|
-| **VariableSelectorMiniIA** | 1,281 | 5.00 KB | 0.01 ms | Selecciona la variable óptima a asignar en un CSP. | 90% |
-| **ValueSelectorMiniIA** | 1,281 | 5.00 KB | 0.01 ms | Selecciona el valor óptimo a probar para una variable. | 88% |
-| **DomainScorerMiniIA** | 1,281 | 5.00 KB | 0.01 ms | Evalúa el potencial de reducción de dominio de una asignación. | 85% |
-| **HeuristicSelectorMiniIA** | 1,411 | 5.51 KB | 0.01 ms | Selecciona la heurística de búsqueda más efectiva dinámicamente. | 92% |
-| **PropagationPredictorMiniIA** | 1,281 | 5.00 KB | 0.01 ms | Predice el resultado de la propagación de restricciones sin ejecutarla. | 87% |
-| **BacktrackPredictorMiniIA** | 1,281 | 5.00 KB | 0.01 ms | Predice si una rama de búsqueda llevará a un backtrack. | 80% |
-| **RestartDeciderMiniIA** | 1,281 | 5.00 KB | 0.01 ms | Decide cuándo reiniciar la búsqueda para escapar de mínimos locales. | 85% |
-| **TOTAL Suite 9** | **9,097** | **35.51 KB** | **~0.07 ms** | **Optimización de la búsqueda en problemas CSP** | **Speedup: 20-40%** |
-
-**Beneficio:** Mejora significativamente la eficiencia de los solvers CSP al guiar la búsqueda de forma inteligente.
-
----
-
-#### 🔄 Suite 10: TDA Avanzado (9 modelos - Fase 3)
-
-| Mini-IA | Parámetros | Qué Captura |
-|---------|------------|-------------|
-| PersistencePredictorMiniIA | ~40K | Predice diagrama de persistencia (250x speedup) |
-| BettiNumberEstimator | ~25K | Estima números de Betti |
-| BottleneckDistanceApproximator | ~30K | Aproxima distancia bottleneck |
-| WassersteinDistanceApproximator | ~35K | Aproxima distancia Wasserstein |
-| FiltrationOptimizer | ~28K | Optimiza construcción de filtración |
-| SimplexPruner | ~20K | Poda simplices irrelevantes |
-| TopologicalFeatureExtractor | ~45K | Extrae features topológicas |
-| PersistenceImageGenerator | ~50K | Genera persistence images |
-| MapperGuide | ~38K | Guía construcción de Mapper |
-
-#### 🔄 Suite 11: Theorem Proving (10 modelos - Fase 3)
-
-| Mini-IA | Parámetros | Qué Captura |
-|---------|------------|-------------|
-| TacticSelectorMiniIA | ~60K (Transformer) | Selecciona táctica óptima (10x speedup) |
-| LemmaRetrieverMiniIA | ~55K | Recupera lemmas relevantes |
-| ProofStepPredictorMiniIA | ~70K | Predice próximo paso de prueba |
-| SubgoalGeneratorMiniIA | ~50K | Genera subgoals útiles |
-| TermSynthesizerMiniIA | ~65K (VAE) | Sintetiza términos candidatos |
-| UnificationGuideMiniIA | ~45K | Guía unificación |
-| InductionSchemeSelector | ~40K | Selecciona esquema de inducción |
-| RewriteRuleSelector | ~35K | Selecciona reglas de reescritura |
-| ProofComplexityEstimator | ~30K | Estima complejidad de prueba |
-| AutomationDecider | ~25K | Decide cuándo usar automatización |
-
-#### 🔄 Suite 12: FCA Avanzado (8 modelos - Fase 3)
-
-| Mini-IA | Parámetros | Qué Captura |
-|---------|------------|-------------|
-| ConceptLatticePredictor | ~50K | Predice lattice sin construir (30-50x speedup) |
-| ClosurePredictor | ~35K | Predice closure de conjuntos |
-| ImplicationFinder | ~40K | Encuentra implicaciones |
-| AttributeReductionGuide | ~30K | Guía reducción de atributos |
-| ConceptStabilityEstimator | ~25K | Estima estabilidad de conceptos |
-| FormalContextAugmenter | ~20K | Aumenta contextos formales |
-| ConceptHierarchyLearner | ~45K | Aprende jerarquía de conceptos |
-| AttributeImplicationLearner | ~38K | Aprende implicaciones de atributos |
-
-#### 🔄 Suite 13: Homotopy Avanzado (6 modelos - Fase 3)
-
-| Mini-IA | Parámetros | Qué Captura |
-|---------|------------|-------------|
-| HomotopyGroupEstimator | ~40K | Estima grupos de homotopía |
-| PathHomotopyClassifier | ~30K | Clasifica caminos por homotopía |
-| LoopSpaceExplorer | ~50K | Explora espacios de lazos |
-| FundamentalGroupApproximator | ~35K | Aproxima grupo fundamental |
-| CoveringSpacePredictor | ~45K | Predice espacios cubrientes |
-| HomotopyEquivalenceChecker | ~25K | Verifica equivalencia homotópica |
-
-#### 🔄 Suite 14: Meta/Analyzer (5 modelos - Fase 4)
-
-| Mini-IA | Parámetros | Qué Captura |
-|---------|------------|-------------|
-| ComplexityPredictorMiniIA | ~30K | Predice complejidad de problema |
-| AdaptiveSolverSelector | ~25K | Selecciona solver óptimo |
-| ProblemReformulator | ~40K | Reformula problemas |
-| ResourceAllocator | ~20K | Asigna recursos |
-| SolutionQualityEstimator | ~18K | Estima calidad de solución |
-
-#### 🔄 Suite 15: ConvergenceAnalyzer (7 modelos - Fase 4)
-
-| Mini-IA | Parámetros | Qué Captura |
-|---------|------------|-------------|
-| TraceAnalyzer | ~50K (LSTM) | Analiza trazas de ejecución |
-| ConvergenceDetector | ~30K | Detecta convergencia temprana |
-| OscillationPredictor | ~25K | Predice oscilaciones |
-| BottleneckIdentifier | ~40K | Identifica cuellos de botella |
-| ProgressEstimator | ~20K | Estima progreso |
-| DivergenceWarning | ~18K | Alerta de divergencia |
-| StrategyRecommender | ~35K | Recomienda cambio de estrategia |
-
-#### 🔄 Suite 16: MetaEvolver (6 modelos - Fase 4)
-
-| Mini-IA | Parámetros | Qué Captura |
-|---------|------------|-------------|
-| StructureGenerator | ~60K (VAE) | Genera nuevas estructuras |
-| MutationOperatorLearner | ~30K | Aprende operadores de mutación |
-| CrossoverOperatorLearner | ~35K | Aprende operadores de cruce |
-| FitnessPredictor | ~25K | Predice fitness de estructuras |
-| DiversityMaintainer | ~20K | Mantiene diversidad |
-| NoveltySearchGuide | ~40K | Guía búsqueda de novedad |
-
-#### 🔄 Suite 17: SheafConstructor (8 modelos - Fase 4)
-
-| Mini-IA | Parámetros | Qué Captura |
-|---------|------------|-------------|
-| LocaleEmbedder | ~50K | Embeddings de locales |
-| OpenSetPredictor | ~30K | Predice conjuntos abiertos |
-| MorphismPredictor | ~40K | Predice morfismos entre haces |
-| SheafSectionPredictor | ~35K | Predice secciones de haces |
-| GluingConditionChecker | ~25K | Verifica condiciones de pegado |
-| SheafHomomorphismLearner | ~45K | Aprende homomorfismos de haces |
-| CohomologyClassPredictor | ~30K | Predice clases de cohomología |
-| SheafCategoryExplorer | ~60K | Explora categorías de haces |
-
----
-
-## 🚀 Ejemplos de Uso
+from lattice_weaver.csp import CSPProblem, Variable, Domain, Constraint
+from lattice_weaver.fibration import FibrationFlowSolver
+
+# Definir un problema CSP simple
+problem = CSPProblem()
+problem.add_variable(Variable("A", Domain([1, 2, 3])))
+problem.add_variable(Variable("B", Domain([1, 2, 3])))
+problem.add_constraint(Constraint(lambda a, b: a != b, ["A", "B"]))
+
+# Resolver con Fibration Flow
+solver = FibrationFlowSolver()
+solution = solver.solve(problem)
+print(solution)
+```
+
+### Ejemplo: CSP Acelerado con ML
 
 ```python
-from lattice_weaver.ml.mini_nets.costs_memoization import CostsMemoizationSuite
-from lattice_weaver.ml.adapters.feature_extractors import CSPFeatureExtractor
-
-# Inicializar el solver (ejemplo)
-solver = CSP_Solver()
-problem = CSP_Problem(...)
-
-# Inicializar la suite de mini-IAs
-ml_suite = CostsMemoizationSuite()
-
-# Extraer features del estado actual del problema
-current_state_features = CSPFeatureExtractor.extract(problem.current_state)
-
-# Usar una mini-IA para predecir el costo de una operación
-cost_prediction = ml_suite.cost_predictor(current_state_features)
-print(f
-
-| Mini-IA | Parámetros | Memoria | Inferencia | Qué Captura | Precisión Esperada |
-|---------|------------|---------|------------|-------------|-------------------|
-| **CostPredictor** | 3,395 | 13.26 KB | 0.02 ms | Predice `log(tiempo_ms)`, `log(memoria_mb)`, `log(nodos)` antes de ejecutar operación | 85% (error < 20%) |
-| **MemoizationGuide** | 1,345 | 5.25 KB | 0.01 ms | Score 0-1 de valor de cachear resultado (basado en probabilidad de reuso) | 88% |
-| **CacheValueEstimator** | 1,153 | 4.50 KB | 0.01 ms | Número estimado de veces que se reutilizará un resultado | 80% (MAE < 2) |
-| **ComputationReusabilityScorer** | 705 | 2.75 KB | 0.01 ms | Score 0-1 de reusabilidad de cálculo parcial | 83% |
-| **DynamicCacheManager** | 60,547 | 236.51 KB | 0.08 ms | Decisión [keep, evict, promote] basada en historial (LSTM) | 86% |
-| **WorkloadPredictor** | 56,400 | 220.31 KB | 0.06 ms | Predice próximos 5 pasos de workload (LSTM autoregresivo) | 78% |
-| **TOTAL Suite 1** | **123,545** | **482.60 KB** | **~0.2 ms** | **Cache inteligente + predicción de costos** | **Speedup: 1.5-2x** |
-
-**Beneficio:** Reduce overhead de cálculos repetidos, evita OOM crashes mediante predicción temprana.
-
----
-
-### Mini-IAs Planificadas: 108/120 (90%)
-
-#### ✅ Suite 2: Renormalización (6 modelos - COMPLETADA)
-
-| Mini-IA | Parámetros | Memoria | Inferencia | Qué Captura | Precisión Esperada |
-|---------|------------|---------|------------|-------------|-------------------|
-| **RenormalizationPredictor** | 12,753 | 49.82 KB | 0.02 ms | Predice el estado renormalizado de un sistema sin computación explícita. | 85% |
-| **ScaleSelector** | 2,434 | 9.51 KB | 0.01 ms | Selecciona la escala óptima de análisis para un problema dado. | 88% |
-| **InformationFlowAnalyzer** | 16,056 | 62.72 KB | 0.03 ms | Analiza el flujo de información entre escalas en un sistema multiescala. | 82% |
-| **CoarseGrainingGuide** | 1,992 | 7.78 KB | 0.02 ms | Guía el proceso de coarse-graining sugiriendo qué elementos agrupar. | 87% |
-| **MultiScalePredictor** | 15,498 | 60.54 KB | 0.03 ms | Predice comportamiento del sistema en múltiples escalas simultáneamente. | 90% |
-| **RenormalizationFlowEstimator** | 6,820 | 26.64 KB | 0.02 ms | Estima el flujo de renormalización (cómo cambian parámetros con la escala). | 80% |
-| **TOTAL Suite 2** | **55,553** | **217.00 KB** | **~0.13 ms** | **Análisis multiescala y coarse-graining** | **Speedup: 10-50x** |
-
-**Beneficio:** Acelera el análisis de sistemas complejos en diferentes niveles de abstracción, optimizando la exploración de escalas.
-
-| Mini-IA | Parámetros | Qué Captura |
-|---------|------------|-------------|
-| RenormalizationPredictor | ~15K | Predice renormalización sin computarla (10-50x speedup) |
-| ScaleSelector | ~8K | Selecciona escala óptima de análisis |
-| InformationFlowAnalyzer | ~25K (GNN) | Detecta pérdida de información en coarse-graining |
-| CoarseGrainingGuide | ~12K | Preserva propiedades topológicas importantes |
-| MultiScaleEmbedder | ~30K | Embeddings simultáneos a múltiples escalas |
-| RenormalizationFlowPredictor | ~40K (LSTM) | Predice trayectoria completa de renormalización |
-
-#### 🔄 Suite 3: Cohomología y Álgebra (8 modelos - Fase 1)
-
-| Mini-IA | Parámetros | Qué Captura |
-|---------|------------|-------------|
-| CohomologyApproximator | ~35K | Aproxima H^i sin computar (100x speedup) |
-| IdealGenerator | ~45K (VAE) | Genera ideales de álgebras |
-| QuotientStructurePredictor | ~20K | Predice estructura de A/I |
-| KernelImagePredictor | ~18K | Predice ker/im de morfismos |
-| ExactSequenceChecker | ~50K (Transformer) | Verifica exactitud de secuencias |
-| HomologicalDimensionEstimator | ~12K | Estima dimensión homológica |
-| TorsionDetector | ~15K | Detecta elementos de torsión |
-| SpectralSequenceApproximator | ~60K | Aproxima secuencias espectrales |
-
-#### 🔄 Suite 4: No-Goods y Aprendizaje de Fallos (6 modelos - Fase 2)
-
-| Mini-IA | Parámetros | Qué Captura |
-|---------|------------|-------------|
-| NoGoodExtractor | ~20K (Attention) | Extrae no-goods desde fallos de CSP |
-| FailurePatternRecognizer | ~35K (LSTM) | Reconoce patrones recurrentes de fallo |
-| ConflictStructureAnalyzer | ~28K (GNN) | Analiza estructura de conflictos |
-| MinimalConflictSetFinder | ~22K (Set-to-set) | Encuentra MCS mínimos |
-| FailureToConstraintConverter | ~18K | Convierte fallo en restricción nueva |
-| NegativeExampleLearner | ~15K | Aprende regiones a evitar |
-
-**Filosofía:** **Zero Waste** - Ningún cálculo se desperdicia, ni siquiera errores.
-
-#### 🔄 Suite 5: Propagación Avanzada (6 modelos - Fase 2)
-
-| Mini-IA | Parámetros | Qué Captura |
-|---------|------------|-------------|
-| IncompatibilityPropagator | ~30K (GNN) | Propaga incompatibilidades (3-5x speedup vs AC-3) |
-| GlobalConstraintDecomposer | ~40K (Seq2Seq) | Descompone restricciones globales |
-| SymmetryBreaker | ~25K | Rompe simetrías (5-10x reducción espacio) |
-| DominanceDetector | ~20K (Siamese) | Detecta dominancia entre asignaciones |
-| ConstraintLearner | ~35K (DeepSets) | Aprende restricciones implícitas |
-| PropagationOrderOptimizer | ~28K (Pointer net) | Optimiza orden de propagación |
-
-#### 🔄 Suite 6: Particiones y Descomposición (6 modelos - Fase 2)
-
-| Mini-IA | Parámetros | Qué Captura |
-|---------|------------|-------------|
-| BinaryPartitionOptimizer | ~22K | Partición binaria óptima de problemas |
-| TreeDecompositionGuide | ~35K (GNN) | Guía tree decomposition |
-| ClusteringPredictor | ~28K (GNN) | Clustering de variables/restricciones |
-| ModularDecomposer | ~30K | Descomposición modular (paralelización) |
-| HierarchicalDecomposer | ~45K (H-RNN) | Descomposición jerárquica |
-| CutSetPredictor | ~25K (GNN) | Predice cut-set óptimo |
-
-#### 🔄 Suite 7: Bootstrapping y Generalización (6 modelos - Fase 2)
-
-| Mini-IA | Parámetros | Qué Captura |
-|---------|------------|-------------|
-| AbstractionLevelSelector | ~18K | Selecciona nivel de abstracción óptimo |
-| RepresentationConverter | ~40K | Convierte CSP ↔ SAT ↔ ILP |
-| EmbeddingBootstrapper | ~35K | Bootstrapea embeddings de estructuras nuevas |
-| TransferLearningGuide | ~30K (Siamese) | Guía transfer learning entre dominios |
-| ComplexityBootstrapper | ~25K | Bootstrapea análisis de complejidad |
-| MetaLearningCoordinator | ~50K (MAML) | Coordina meta-learning (Fase 4) |
-
-#### 🔄 Suite 8: Aprendizaje desde Errores de Red (4 modelos - Fase 3)
-
-| Mini-IA | Parámetros | Qué Captura |
-|---------|------------|-------------|
-| FailureToConstraintExtractor | ~20K | Extrae múltiples restricciones desde fallo |
-| ErrorCorrectionPredictor | ~35K (Residual) | Corrige errores de mini-redes (80% reducción) |
-| RefinementSuggester | ~25K | Sugiere refinamientos desde fallos |
-| NegativeExampleLearner | ~15K | Actualización online desde fallos |
-
-#### ✅ Suite 9: CSP Avanzado (7 modelos - COMPLETADA)
-
-| Mini-IA | Parámetros | Memoria | Inferencia | Qué Captura | Precisión Esperada |
-|---------|------------|---------|------------|-------------|-------------------|
-| **VariableSelectorMiniIA** | 1,281 | 5.00 KB | 0.01 ms | Selecciona la próxima variable a asignar en CSP. | 90% |
-| **ValueSelectorMiniIA** | 2,434 | 9.51 KB | 0.015 ms | Selecciona el valor óptimo para una variable en CSP. | 88% |
-| **DomainScorerMiniIA** | 1,992 | 7.78 KB | 0.012 ms | Asigna un score a cada dominio de variable en CSP. | 85% |
-| **HeuristicSelectorMiniIA** | 15,498 | 60.54 KB | 0.030 ms | Selecciona la heurística de búsqueda más efectiva para el estado actual. | 87% |
-| **PropagationPredictorMiniIA** | 6,820 | 26.64 KB | 0.022 ms | Predice el impacto de la propagación de restricciones. | 82% |
-| **BacktrackPredictorMiniIA** | 16,056 | 62.72 KB | 0.025 ms | Predice la probabilidad de un backtrack en el siguiente paso. | 80% |
-| **RestartDeciderMiniIA** | 705 | 2.75 KB | 0.008 ms | Decide cuándo reiniciar la búsqueda en CSP. | 92% |
-| **TOTAL Suite 9** | **44,786** | **174.94 KB** | **~0.12 ms** | **Optimización de la búsqueda y propagación en CSP** | **Speedup: 20-40%** |
-
-**Beneficio:** Mejora significativamente la eficiencia de los solvers CSP, reduciendo el número de nodos explorados.
-
----
-
-#### ✅ Suite 10: TDA Avanzado (9 modelos - COMPLETADA)
-
-| Mini-IA | Parámetros | Memoria | Inferencia | Qué Captura | Precisión Esperada |
-|---------|------------|---------|------------|-------------|-------------------|
-| **PersistencePredictorMiniIA** | 26,944 | 105.25 KB | 0.025 ms | Predice diagrama de persistencia (birth/death pairs) | 85% |
-| **BettiNumberEstimator** | 6,467 | 25.26 KB | 0.018 ms | Estima los números de Betti de un espacio topológico | 90% |
-| **BottleneckDistanceApproximator** | 41,217 | 161.00 KB | 0.035 ms | Aproxima la distancia Bottleneck entre diagramas de persistencia | 88% |
-| **WassersteinDistanceApproximator** | 41,217 | 161.00 KB | 0.035 ms | Aproxima la distancia Wasserstein entre diagramas de persistencia | 87% |
-| **FiltrationOptimizer** | 2,177 | 8.50 KB | 0.012 ms | Optimiza la construcción de filtraciones para TDA | 92% |
-| **SimplexPruner** | 1,089 | 4.25 KB | 0.008 ms | Poda simplices irrelevantes en complejos simpliciales | 95% |
-| **TopologicalFeatureExtractor** | 12,480 | 48.75 KB | 0.020 ms | Extrae características topológicas de datos brutos | 80% |
-| **PersistenceImageGenerator** | 1,447,108 | 5652.00 KB | 0.080 ms | Genera imágenes de persistencia a partir de diagramas | 85% |
-| **MapperGuide** | 4,939 | 19.30 KB | 0.022 ms | Guía la construcción de grafos Mapper | 88% |
-| **TOTAL Suite 10** | **1,583,638** | **6185.31 KB** | **~0.25 ms** | **Aceleración masiva de TDA** | **Speedup: 100-250x** |
-
-**Beneficio:** Transforma el TDA de una herramienta computacionalmente intensiva a una herramienta en tiempo real, permitiendo análisis topológicos dinámicos.
-
----
-
-| Mini-IA | Parámetros | Qué Captura |
-|---------|------------|-------------|
-| VariableSelectorMiniIA | ~12K | Selecciona variable a asignar (mejor heurística) |
-| ValueSelectorMiniIA | ~10K | Selecciona valor a probar |
-| DomainScorerMiniIA | ~8K | Score de reducción de dominio |
-| HeuristicSelectorMiniIA | ~15K | Selecciona heurística óptima |
-| PropagationPredictorMiniIA | ~18K | Predice propagaciones sin ejecutar |
-| BacktrackPredictorMiniIA | ~20K | Predice si camino llevará a backtrack |
-| RestartDeciderMiniIA | ~12K | Decide cuándo hacer restart |
-
-#### 🔄 Suite 10: TDA Avanzado (9 modelos - Fase 3)
-
-| Mini-IA | Parámetros | Qué Captura |
-|---------|------------|-------------|
-| PersistencePredictorMiniIA | ~40K | Predice diagrama de persistencia (250x speedup) |
-| BettiNumberEstimator | ~25K | Estima números de Betti |
-| BottleneckDistanceApproximator | ~30K | Aproxima distancia bottleneck |
-| WassersteinDistanceApproximator | ~35K | Aproxima distancia Wasserstein |
-| FiltrationOptimizer | ~28K | Optimiza construcción de filtración |
-| SimplexPruner | ~20K | Poda simplices irrelevantes |
-| TopologicalFeatureExtractor | ~45K | Extrae features topológicas |
-| PersistenceImageGenerator | ~50K | Genera persistence images |
-| MapperGuide | ~38K | Guía construcción de Mapper |
-
-#### 🔄 Suite 11: Theorem Proving (10 modelos - Fase 3)
-
-| Mini-IA | Parámetros | Qué Captura |
-|---------|------------|-------------|
-| TacticSelectorMiniIA | ~60K (Transformer) | Selecciona táctica óptima (10x speedup) |
-| LemmaRetrieverMiniIA | ~55K | Recupera lemmas relevantes |
-| ProofStepPredictorMiniIA | ~70K | Predice próximo paso de prueba |
-| SubgoalGeneratorMiniIA | ~50K | Genera subgoals útiles |
-| TermSynthesizerMiniIA | ~65K (VAE) | Sintetiza términos candidatos |
-| UnificationGuideMiniIA | ~45K | Guía unificación |
-| InductionSchemeSelector | ~40K | Selecciona esquema de inducción |
-| RewriteRuleSelector | ~35K | Selecciona reglas de reescritura |
-| ProofComplexityEstimator | ~30K | Estima complejidad de prueba |
-| AutomationDecider | ~25K | Decide cuándo usar automatización |
-
-#### 🔄 Suite 12: FCA Avanzado (8 modelos - Fase 3)
-
-| Mini-IA | Parámetros | Qué Captura |
-|---------|------------|-------------|
-| ConceptLatticePredictor | ~50K | Predice lattice sin construir (30-50x speedup) |
-| ClosurePredictor | ~35K | Predice closure de conjuntos |
-| ImplicationFinder | ~40K | Encuentra implicaciones |
-| AttributeReductionGuide | ~30K | Guía reducción de atributos |
-| ConceptStabilityEstimator | ~25K | Estima estabilidad de conceptos |
-| LatticeHeightPredictor | ~20K | Predice altura del lattice |
-| ConceptCountEstimator | ~18K | Estima número de conceptos |
-| DensityAnalyzer | ~22K | Analiza densidad del contexto |
-
-#### 🔄 Suite 13: Homotopy (6 modelos - Fase 3)
-
-| Mini-IA | Parámetros | Qué Captura |
-|---------|------------|-------------|
-| HomotopyGroupEstimator | ~45K | Estima grupos de homotopía |
-| FibrationDetector | ~38K | Detecta fibraciones |
-| CofibrationDetector | ~38K | Detecta cofibraciones |
-| SpectralSequencePredictor | ~55K | Predice secuencias espectrales |
-| ObstructionCalculator | ~40K | Calcula obstrucciones |
-| WhiteheadProductPredictor | ~35K | Predice productos de Whitehead |
-
-#### 🔄 Suite 14: ALA - ConvergenceAnalyzer (7 modelos - Fase 3)
-
-| Mini-IA | Parámetros | Qué Captura |
-|---------|------------|-------------|
-| ConvergenceDetectorMiniIA | ~50K (LSTM) | Detecta convergencia temprana (30-50% antes) |
-| OscillationRecognizer | ~40K | Reconoce oscilaciones |
-| TrendAnalyzer | ~45K | Analiza tendencias de convergencia |
-| FixedPointPredictor | ~55K | Predice punto fijo |
-| BasinOfAttractionEstimator | ~48K | Estima cuenca de atracción |
-| LyapunovExponentApproximator | ~42K | Aproxima exponentes de Lyapunov |
-| BifurcationDetector | ~50K | Detecta bifurcaciones |
-
-#### 🔄 Suite 15: ALA - MetaEvolver (6 modelos - Fase 3)
-
-| Mini-IA | Parámetros | Qué Captura |
-|---------|------------|-------------|
-| StructureSynthesizerMiniIA | ~70K (VAE) | Sintetiza estructuras algebraicas nuevas |
-| MutationGuide | ~55K | Guía mutaciones de estructuras |
-| FitnessPredictor | ~48K | Predice fitness de estructuras |
-| EvolutionPathOptimizer | ~60K | Optimiza camino evolutivo |
-| NoveltyDetector | ~45K | Detecta estructuras novedosas |
-| ConvergenceAccelerator | ~52K | Acelera convergencia evolutiva |
-
-#### 🔄 Suite 16: ALA - SheafConstructor (8 modelos - Fase 3)
-
-| Mini-IA | Parámetros | Qué Captura |
-|---------|------------|-------------|
-| LocaleConstructorMiniIA | ~65K | Construye locales óptimos |
-| SheafSectionPredictor | ~58K | Predice secciones de haces |
-| CohomologyOfSheavesApproximator | ~70K | Aproxima cohomología de haces |
-| StalksPredictor | ~50K | Predice stalks |
-| GluingDataGenerator | ~55K | Genera datos de pegado |
-| DescentConditionChecker | ~48K | Verifica condiciones de descenso |
-| EtaleSpaceConstructor | ~60K | Construye espacio étalé |
-| SheafMorphismFinder | ~52K | Encuentra morfismos de haces |
-
-#### 🔄 Suite 17: Lookahead (6 modelos - Fase 3)
-
-| Mini-IA | Parámetros | Qué Captura |
-|---------|------------|-------------|
-| KStepLookaheadMiniIA | ~80K (Transformer) | Predice k pasos adelante (2-10x speedup) |
-| CoherenceVerifierMiniIA | ~55K | Verifica coherencia de saltos |
-| ConstraintPropagatorKSteps | ~65K | Propaga restricciones k niveles |
-| StateSpaceNavigator | ~70K | Navega espacio de estados eficientemente |
-| BranchPruner | ~48K | Poda ramas no prometedoras |
-| JumpValidator | ~52K | Valida saltos por construcción |
-
----
-
-## 🎯 Roadmap de Implementación
-
-### Fase 0: Fundación ✅ (Semana 1-2) - COMPLETADA
-
-- [x] Feature Extractors (5)
-- [x] Data Augmentation (5)
-- [x] Trainer
-- [x] Primera suite (Costos y Memoización - 6 modelos)
-
-### Fase 1: Piloto 🔄 (Semana 3-4) - EN PROGRESO
-
-- [ ] Integrar suite 1 en ArcEngine
-- [ ] Validar speedup > 1.2x
-- [ ] Crear notebooks de Colab
-- [ ] Suite CSP Avanzado (7 modelos)
-
-### Fase 2: Expansión Paralela (Semana 5-10)
-
-- [ ] Suites 2-7 (37 modelos)
-- [ ] Suites 10-13 (33 modelos)
-- [ ] Total: 70 modelos
-
-### Fase 3: Modelos Avanzados (Semana 11-12)
-
-- [ ] Suites 8, 14-17 (27 modelos)
-- [ ] Lookahead y corrección de errores
-
-### Fase 4: Meta-Coordinación (Semana 13-14)
-
-- [ ] MetaLearningCoordinator
-- [ ] Sistema autopoiético
-
-### Fase 5: Optimización Global (Semana 15-16)
-
-- [ ] Cuantización (9 MB → 6 MB)
-- [ ] ONNX export
-- [ ] Benchmarks finales
-
----
-
-## 🌍 Visión
-
-LatticeWeaver es un **framework universal para modelar y resolver fenómenos complejos** en cualquier dominio del conocimiento, desde matemáticas puras hasta ciencias sociales y humanidades.
-
-**Ahora acelerado por machine learning** para resolver problemas antes intratables.
-
-### Capacidades Principales
-
-- **Constraint Satisfaction Problems (CSP)** - Motor acelerado 1.5-2x con ML
-- **Topological Data Analysis (TDA)** - Aceleración masiva 100-250x con ML
-- **Formal Concept Analysis (FCA)** - Construcción de lattices acelerada 30-50%
-- **Cubical Type Theory (HoTT)** - Theorem proving acelerado 10-100x
-- **Homotopy Analysis** - Análisis homotópico acelerado 50-100x
-- **ALA Series** - Sistema autopoiético de análisis y evolución
-- **Visualización Educativa** - Herramientas interactivas en tiempo real
-- **Mapeo Multidisciplinar** - Traducción de fenómenos de 10+ disciplinas
-
----
-
-## ⚡ Aceleración ML: Ejemplos Concretos
-
-### Antes (v5.0)
-
-```python
-# TDA con 10,000 puntos
-complex = build_vietoris_rips(points_10k, max_dim=2)
-persistence = compute_persistence(complex)
-# ❌ Tiempo: ~10 minutos
-# ❌ Memoria: ~800 MB
-```
-
-```python
-# FCA con 100 objetos
-context = FormalContext(objects=100, attributes=50)
-lattice = build_concept_lattice(context)
-# ❌ IMPOSIBLE: 2^50 conceptos, > 1 PB memoria
-```
-
-### Ahora (v6.0 con ML)
-
-```python
-# TDA con 10,000 puntos - ACELERADO 250x
-complex_emb = embed_point_cloud(points_10k)
-persistence = persistence_predictor(complex_emb)  # Mini-IA
-# ✅ Tiempo: ~2 ms (250x speedup)
-# ✅ Memoria: ~5 MB (160x reducción)
-# ✅ Precisión: ~92%
-```
-
-```python
-# FCA con 100 objetos - AHORA FACTIBLE
-context = FormalContext(objects=100, attributes=50)
-lattice_approx = lattice_predictor(context)  # Mini-IA
-# ✅ Tiempo: ~0.5 s (vs IMPOSIBLE)
-# ✅ Memoria: < 1 MB (vs > 1 PB)
-# ✅ Precisión: ~95% (conceptos principales)
-```
-
----
-
-## 🧠 Arquitectura ML
-
-### Capas de Adaptación
-
-1. **Feature Extraction** - Convierte estructuras LatticeWeaver → Tensores ML
-2. **Logging** - Captura trazas de ejecución para entrenamiento
-3. **Integration** - Usa predicciones ML con fallback robusto
-4. **Decoding** - Convierte tensores ML → Estructuras LatticeWeaver
-5. **Data Augmentation** - Expande datasets 4-10x
-
-### Componentes Compartidos
-
-- **UniversalStructureEmbedder** - Embeddings universales de estructuras algebraicas
-- **StandardMLP, StandardGNN, StandardLSTM** - Bloques arquitectónicos reutilizables
-- **ONNXExporter, Quantizer** - Optimizaciones globales
-
----
-
-## 📦 Instalación
-
-```bash
-# Clonar repositorio
-git clone https://github.com/alfredoVallejoM/lattice-weaver.git
-cd lattice-weaver
-
-# Instalar dependencias
-pip install -r requirements.txt
-
-# Instalar LatticeWeaver
-pip install -e .
-```
-
-### Dependencias ML (opcional, para aceleración)
-
-```bash
-# PyTorch (CPU)
-pip install torch torchvision --index-url https://download.pytorch.org/whl/cpu
-
-# O PyTorch (GPU)
-pip install torch torchvision
-
-# Dependencias adicionales
-pip install scipy scikit-learn
-```
-
----
-
-## 🚀 Uso Rápido
-
-### Ejemplo: CSP con Aceleración ML
-
-```python
-from lattice_weaver.arc_engine import CSPSolver
-from lattice_weaver.ml.mini_nets.costs_memoization import CostsMemoizationSuite
-
-# Crear solver
-solver = CSPSolver()
-
-# Cargar mini-IAs (opcional, para aceleración)
-ml_suite = CostsMemoizationSuite()
-ml_suite.load("models/costs_memoization.pt")
-
-# Resolver CSP
+from lattice_weaver.csp import CSPProblem, Variable, Domain, Constraint
+from lattice_weaver.fibration import FibrationFlowSolver
+from lattice_weaver.ml import MLSuite
+
+# Cargar la suite de ML (o un subconjunto)
+ml_suite = MLSuite(suites=["PropagationAdvanced", "NoGoodsLearning"])
+
+# Definir un problema CSP simple
+problem = CSPProblem()
+problem.add_variable(Variable("A", Domain([1, 2, 3])))
+problem.add_variable(Variable("B", Domain([1, 2, 3])))
+problem.add_constraint(Constraint(lambda a, b: a != b, ["A", "B"]))
+
+# Resolver con Fibration Flow y ML
+solver = FibrationFlowSolver()
 solution = solver.solve(csp_problem, use_ml=True, ml_suite=ml_suite)
 ```
-
 ### Ejemplo: TDA Acelerado
-
 ```python
 from lattice_weaver.topology import TDAEngine
 import numpy as np
-
 # Point cloud
 points = np.random.randn(1000, 3)
-
 # TDA engine
 tda = TDAEngine()
-
 # Computar persistencia (acelerado si ML está disponible)
 persistence = tda.compute_persistence(points, use_ml=True)
 ```
-
----
-
+---
 ## 📚 Documentación
-
 - **[ML_VISION.md](docs/ML_VISION.md)** - Visión completa de aceleración ML
 - **[ROADMAP.md](docs/ROADMAP_LARGO_PLAZO.md)** - Roadmap de largo plazo
 - **[Meta-Principios](docs/LatticeWeaver_Meta_Principios_Diseño_v3.md)** - Principios de diseño
-
----
-
+---
 ## 🤝 Contribuir
-
 Las contribuciones son bienvenidas. Por favor:
-
 1. Fork el repositorio
 2. Crea un branch (`git checkout -b feature/nueva-funcionalidad`)
 3. Commit tus cambios (`git commit -m 'Añadir nueva funcionalidad'`)
 4. Push al branch (`git push origin feature/nueva-funcionalidad`)
 5. Abre un Pull Request
-
----
-
+---
 ## 📄 Licencia
-
 MIT License - Ver [LICENSE](LICENSE) para detalles.
-
----
-
+---
 ## 📧 Contacto
-
 **Autor:** Alfredo Vallejo  
 **GitHub:** [@alfredoVallejoM](https://github.com/alfredoVallejoM)
-
----
-
-<<<<<<< HEAD
+---
 **LatticeWeaver v6.0** - Aceleración masiva mediante Mini-IAs 🚀🧠
-=======
-
-
-
-
----
-
+---
 ## 🧬 Roadmap de Desarrollo del Flujo de Fibración
-
 El desarrollo del **Flujo de Fibración** se articula en varias fases estratégicas, diseñadas para llevarlo desde su estado actual de validación conceptual a una implementación robusta, optimizada y plenamente integrada en el ecosistema de `lattice-weaver`.
-
 ### Fase 1: Refinamiento y Optimización del Core (En Progreso)
-
 **Objetivo:** Corregir las críticas actuales y mejorar la eficiencia y robustez de la implementación base del solver.
-
 *   **1.1. Optimización de la Propagación de Restricciones (Crítica):**
     *   Implementar algoritmos de consistencia de arco (AC-3, AC-4) para una poda más agresiva del espacio de búsqueda.
     *   Desarrollar propagadores especializados para restricciones globales (`AllDifferent`, `Sum`).
     *   Implementar propagación incremental para re-evaluar solo las restricciones afectadas por nuevas asignaciones.
-
 *   **1.2. Heurísticas de Búsqueda Avanzadas (Crítica):**
     *   Desarrollar heurísticas dinámicas que adapten su estrategia durante la búsqueda (e.g., priorizar HARD vs. SOFT).
     *   Implementar heurísticas basadas en el impacto para guiar la búsqueda hacia las decisiones más críticas.
     *   Integrar **Large Neighborhood Search (LNS)** para escapar de óptimos locales y mejorar la calidad de la solución.
-
 *   **1.3. Gestión de Memoria y Rendimiento (Crítica):**
     *   Realizar un profiling exhaustivo para identificar y optimizar cuellos de botella.
     *   Implementar estructuras de datos más eficientes para dominios y restricciones.
     *   Mejorar las estrategias de cacheo para resultados de cálculos costosos.
-
 ### Fase 2: Desarrollo de una API Robusta y Flexible
-
 **Objetivo:** Crear una interfaz de programación intuitiva y potente para modelar y resolver problemas con el Flujo de Fibración.
-
 *   **2.1. Diseño de un Lenguaje de Modelado de Alto Nivel:** Permitir la definición de variables, dominios y jerarquías de restricciones de forma declarativa.
 *   **2.2. Implementación de la API:** Desarrollo de las clases y métodos para la creación de problemas y la interacción con el solver.
 *   **2.3. Herramientas de Visualización:** Crear herramientas para visualizar la estructura del problema, el proceso de búsqueda y las soluciones encontradas.
-
 ### Fase 3: Integración Profunda con `lattice-weaver` y Machine Learning
-
 **Objetivo:** Conectar el Flujo de Fibración con el resto del ecosistema `lattice-weaver` y explorar sinergias con la suite de Mini-IAs.
-
 *   **3.1. Integración con el `arc_engine`:** Permitir que el Flujo de Fibración utilice el `arc_engine` (acelerado por ML) para la propagación de restricciones HARD.
 *   **3.2. Desarrollo de "Ganchos" para ML:** Exponer interfaces en la API para que los modelos de ML puedan:
     *   **Aprender Estrategias de Fibración:** Determinar la mejor manera de descomponer un problema.
     *   **Aprender Heurísticas de Búsqueda:** Seleccionar dinámicamente las mejores heurísticas para cada subproblema.
     *   **Predecir la Calidad de la Solución:** Guiar la búsqueda hacia regiones prometedoras del espacio de soluciones.
-
 ### Fase 4: Validación Continua y Expansión de Casos de Uso
-
 **Objetivo:** Asegurar la robustez del solver y explorar su aplicación en nuevos dominios.
-
 *   **4.1. Benchmarking Continuo:** Mantener un conjunto de pruebas en expansión para comparar el rendimiento con solvers del estado del arte.
 *   **4.2. Aplicación a Problemas del Mundo Real:** Utilizar el Flujo de Fibración para resolver problemas complejos en dominios como la planificación logística, el diseño de sistemas o la bioinformática.
-*   **4.3. Documentación y Publicación:** Crear tutoriales exhaustivos y considerar la publicación de los hallazgos en artículos técnicos o conferencias.
->>>>>>> 9dc00523
+*   **4.3. Documentación y Publicación:** Crear tutoriales exhaustivos y considerar la publicación de los hallazgos en artículos técnicos o conferencias.