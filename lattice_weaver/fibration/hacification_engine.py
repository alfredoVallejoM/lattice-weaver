<<<<<<< HEAD
from typing import Dict, List, Tuple, Optional, Any, Set
=======
from typing import Dict, List, Tuple, Optional, Any, Callable
import uuid
>>>>>>> 6a4cffd8
from dataclasses import dataclass

from .constraint_hierarchy import ConstraintHierarchy, ConstraintLevel, Hardness
from .energy_landscape_optimized import EnergyLandscapeOptimized, EnergyComponents
from lattice_weaver.arc_engine.core import ArcEngine # Importar ArcEngine
from lattice_weaver.arc_engine.csp_solver import CSPProblem, CSPSolver # Importar CSPProblem y CSPSolver

@dataclass
class HacificationResult:
    is_coherent: bool
    has_hard_violation: bool
    level_results: Dict[ConstraintLevel, bool]
    energy: EnergyComponents
    violated_constraints: List[str]
    has_hard_violation: bool

class HacificationEngine:
    def __init__(self, hierarchy: ConstraintHierarchy, landscape: EnergyLandscapeOptimized, arc_engine: ArcEngine):
        self.hierarchy = hierarchy
        self.landscape = landscape
        self.arc_engine = arc_engine
        self.energy_thresholds = {
            ConstraintLevel.LOCAL: 0.0,
            ConstraintLevel.PATTERN: 0.0,
            ConstraintLevel.GLOBAL: 0.1
        }

    def hacify(self, assignment: Dict[str, Any], strict: bool = True) -> HacificationResult:
        temp_arc_engine = ArcEngine(use_tms=self.arc_engine.use_tms, parallel=self.arc_engine.parallel, parallel_mode=self.arc_engine.parallel_mode)

        for var_name, value in assignment.items():
            temp_arc_engine.add_variable(var_name, [value])
        
        for level in ConstraintLevel:
            for constraint in self.hierarchy.get_constraints_at_level(level):
                if constraint.hardness == Hardness.HARD:
                    # Solo añadir restricciones binarias al ArcEngine
                    if len(constraint.variables) == 2 and constraint.variables[0] in assignment and constraint.variables[1] in assignment:
                        # Generar un nombre de relación único si no está en los metadatos
                        relation_name = f"fibration_constraint_{id(constraint.predicate)}_{id(self)}_{id(temp_arc_engine)}_{uuid.uuid4()}"
                        
                        # Adaptar el predicado para que acepte val1, val2, metadata
                        def adapted_predicate(val1, val2, meta, constraint=constraint):
                            temp_assignment = {constraint.variables[0]: val1, constraint.variables[1]: val2}
                            return constraint.predicate(temp_assignment)

                        # Registrar la función de predicado adaptada como una relación en el ArcEngine temporal
                        temp_arc_engine.register_relation(relation_name, adapted_predicate)
                        temp_arc_engine.add_constraint(constraint.variables[0], constraint.variables[1], relation_name, metadata=constraint.metadata)
                    # Las restricciones unarias y de mayor aridad no se manejan directamente con ArcEngine.add_constraint
                    # Su coherencia se verificará a través de la evaluación de la energía o el hacify posterior.

        is_consistent = temp_arc_engine.enforce_arc_consistency()

        if not is_consistent:
            # Si ArcEngine detecta una inconsistencia, toda la asignación es incoherente
            # y todos los niveles se consideran no coherentes.
            energy_components_for_inconsistency = self.landscape.compute_energy(assignment)
            level_results_for_inconsistency = {
                level: (getattr(energy_components_for_inconsistency, f"{level.name.lower()}_energy") <= self.energy_thresholds.get(level, 0.0)) 
                for level in ConstraintLevel
            }
            
            # Intentar identificar la restricción HARD específica que causó la inconsistencia
            all_violated_constraints_from_arc_engine = []
            for level in ConstraintLevel:
                for constraint in self.hierarchy.get_constraints_at_level(level):
                    if constraint.hardness == Hardness.HARD:
                        # Para restricciones binarias, verificar si la asignación actual las viola
                        if len(constraint.variables) == 2 and constraint.variables[0] in assignment and constraint.variables[1] in assignment:
                            val1 = assignment[constraint.variables[0]]
                            val2 = assignment[constraint.variables[1]]
                            if not constraint.predicate({constraint.variables[0]: val1, constraint.variables[1]: val2}):
                                all_violated_constraints_from_arc_engine.append(f"{level.name}:{constraint.metadata.get('name', 'unnamed')}")
                        # Para restricciones unarias, verificar si la asignación actual las viola
                        elif len(constraint.variables) == 1 and constraint.variables[0] in assignment:
                            val = assignment[constraint.variables[0]]
                            if not constraint.predicate({constraint.variables[0]: val}):
                                all_violated_constraints_from_arc_engine.append(f"{level.name}:{constraint.metadata.get('name', 'unnamed')}")

            return HacificationResult(
                is_coherent=False,
                has_hard_violation=True,
                level_results=level_results_for_inconsistency,
                energy=energy_components_for_inconsistency,
                violated_constraints=["Inconsistencia detectada por ArcEngine"] + all_violated_constraints_from_arc_engine
            )
        
        # Si ArcEngine es consistente, entonces procedemos a evaluar la energía
        # para determinar la coherencia de los niveles y la coherencia general.
        
        energy_components = self.landscape.compute_energy(assignment)
        level_results = {}
        all_violated_constraints = []
        has_hard_violation = False

        for level in ConstraintLevel:
            level_energy = getattr(energy_components, f"{level.name.lower()}_energy")
            threshold = self.energy_thresholds.get(level, 0.0)
            level_has_hard_violation = False

            for constraint in self.hierarchy.get_constraints_at_level(level):
<<<<<<< HEAD
                satisfied, violation = constraint.evaluate(assignment)
                if not satisfied or violation > 0:
                    constraint_name = constraint.metadata.get("name", "unnamed")
                    all_violated_constraints.append(f"{level.name}:{constraint_name}")
                    if constraint.hardness == Hardness.HARD:
                        level_has_hard_violation = True
                        has_hard_violation = True
            
            level_results[level] = not level_has_hard_violation and level_energy <= threshold
=======
                if constraint.hardness == Hardness.HARD:
                    satisfied, violation = constraint.evaluate(assignment)
                    if not satisfied or violation > 0:
                        hard_violation_in_level = True
                        all_violated_constraints.append(f"{level.name}:{constraint.metadata.get('name', 'unnamed')}")
                        break

            if hard_violation_in_level:
                level_is_coherent = False
            elif level_energy > threshold:
                level_is_coherent = False
                if not hard_violation_in_level or not strict:
                    for constraint in self.hierarchy.get_constraints_at_level(level):
                        if constraint.hardness == Hardness.SOFT:
                            satisfied, violation = constraint.evaluate(assignment)
                            if not satisfied or violation > 0:
                                all_violated_constraints.append(f"{level.name}:{constraint.metadata.get('name', 'unnamed')}")
>>>>>>> 6a4cffd8

        if strict:
            is_coherent = not has_hard_violation
        else:
            is_coherent = not has_hard_violation and all(level_results.values())

        return HacificationResult(
<<<<<<< HEAD
            is_coherent=is_coherent,
=======
            is_coherent=overall_is_coherent,
            has_hard_violation=False, # Si ArcEngine fue consistente, no hay violación HARD
>>>>>>> 6a4cffd8
            level_results=level_results,
            energy=energy_components,
            violated_constraints=list(set(all_violated_constraints)),
            has_hard_violation=has_hard_violation
        )

    def filter_coherent_extensions(self, base_assignment: Dict[str, Any], variable: str, domain: List[Any], strict: bool = True) -> List[Any]:
<<<<<<< HEAD
        """
        Filtra valores del dominio que son coherentes con la asignación base.
        
        Args:
            base_assignment: Asignación parcial de variables
            variable: Variable cuyo dominio se está filtrando
            domain: Dominio de valores posibles para la variable
            strict: Si True, solo considera violaciones HARD; si False, considera también SOFT
            
        Returns:
            Lista de valores del dominio que producen asignaciones coherentes
        """
        coherent_values = []
        for value in domain:
=======
        temp_arc_engine = ArcEngine(use_tms=self.arc_engine.use_tms, parallel=self.arc_engine.parallel, parallel_mode=self.arc_engine.parallel_mode)

        for var_name, value in base_assignment.items():
            temp_arc_engine.add_variable(var_name, [value])
        
        temp_arc_engine.add_variable(variable, domain)

        for level in ConstraintLevel:
            for constraint in self.hierarchy.get_constraints_at_level(level):
                if constraint.hardness == Hardness.HARD:
                    # Solo añadir restricciones binarias al ArcEngine
                    if len(constraint.variables) == 2 and constraint.variables[0] in temp_arc_engine.variables and constraint.variables[1] in temp_arc_engine.variables:
                        # Generar un nombre de relación único si no está en los metadatos
                        relation_name = f"fibration_constraint_{id(constraint.predicate)}_{id(self)}_{id(temp_arc_engine)}_{uuid.uuid4()}"
                        
                        # Adaptar el predicado para que acepte val1, val2, metadata
                        def adapted_predicate(val1, val2, meta, constraint=constraint):
                            temp_assignment = {constraint.variables[0]: val1, constraint.variables[1]: val2}
                            return constraint.predicate(temp_assignment)

                        # Registrar la función de predicado adaptada como una relación en el ArcEngine temporal
                        temp_arc_engine.register_relation(relation_name, adapted_predicate)
                        temp_arc_engine.add_constraint(constraint.variables[0], constraint.variables[1], relation_name, metadata=constraint.metadata)
                    # Las restricciones unarias y de mayor aridad no se manejan directamente con ArcEngine.add_constraint
                    # Su coherencia se verificará a través de la evaluación de la energía o el hacify posterior.

        if not temp_arc_engine.enforce_arc_consistency():
            return []

        coherent_values = list(temp_arc_engine.variables[variable].get_values())

        final_coherent_values = []
        for value in coherent_values:
>>>>>>> 6a4cffd8
            temp_assignment = base_assignment.copy()
            temp_assignment[variable] = value
            h_result = self.hacify(temp_assignment, strict=strict)
            if h_result.is_coherent:
                final_coherent_values.append(value)
        
        return final_coherent_values



    def get_statistics(self) -> Dict:
        return {
            "energy_thresholds": {level.name: threshold for level, threshold in self.energy_thresholds.items()}
        }
<|MERGE_RESOLUTION|>--- conflicted
+++ resolved
@@ -1,11 +1,6 @@
-<<<<<<< HEAD
-from typing import Dict, List, Tuple, Optional, Any, Set
-=======
 from typing import Dict, List, Tuple, Optional, Any, Callable
 import uuid
->>>>>>> 6a4cffd8
 from dataclasses import dataclass
-
 from .constraint_hierarchy import ConstraintHierarchy, ConstraintLevel, Hardness
 from .energy_landscape_optimized import EnergyLandscapeOptimized, EnergyComponents
 from lattice_weaver.arc_engine.core import ArcEngine # Importar ArcEngine
@@ -18,7 +13,6 @@
     level_results: Dict[ConstraintLevel, bool]
     energy: EnergyComponents
     violated_constraints: List[str]
-    has_hard_violation: bool
 
 class HacificationEngine:
     def __init__(self, hierarchy: ConstraintHierarchy, landscape: EnergyLandscapeOptimized, arc_engine: ArcEngine):
@@ -98,25 +92,15 @@
         energy_components = self.landscape.compute_energy(assignment)
         level_results = {}
         all_violated_constraints = []
-        has_hard_violation = False
+        overall_is_coherent = True
 
         for level in ConstraintLevel:
             level_energy = getattr(energy_components, f"{level.name.lower()}_energy")
             threshold = self.energy_thresholds.get(level, 0.0)
-            level_has_hard_violation = False
+            level_is_coherent = True
 
+            hard_violation_in_level = False
             for constraint in self.hierarchy.get_constraints_at_level(level):
-<<<<<<< HEAD
-                satisfied, violation = constraint.evaluate(assignment)
-                if not satisfied or violation > 0:
-                    constraint_name = constraint.metadata.get("name", "unnamed")
-                    all_violated_constraints.append(f"{level.name}:{constraint_name}")
-                    if constraint.hardness == Hardness.HARD:
-                        level_has_hard_violation = True
-                        has_hard_violation = True
-            
-            level_results[level] = not level_has_hard_violation and level_energy <= threshold
-=======
                 if constraint.hardness == Hardness.HARD:
                     satisfied, violation = constraint.evaluate(assignment)
                     if not satisfied or violation > 0:
@@ -134,43 +118,20 @@
                             satisfied, violation = constraint.evaluate(assignment)
                             if not satisfied or violation > 0:
                                 all_violated_constraints.append(f"{level.name}:{constraint.metadata.get('name', 'unnamed')}")
->>>>>>> 6a4cffd8
 
-        if strict:
-            is_coherent = not has_hard_violation
-        else:
-            is_coherent = not has_hard_violation and all(level_results.values())
+            level_results[level] = level_is_coherent
+            if not level_is_coherent:
+                overall_is_coherent = False
 
         return HacificationResult(
-<<<<<<< HEAD
-            is_coherent=is_coherent,
-=======
             is_coherent=overall_is_coherent,
             has_hard_violation=False, # Si ArcEngine fue consistente, no hay violación HARD
->>>>>>> 6a4cffd8
             level_results=level_results,
             energy=energy_components,
-            violated_constraints=list(set(all_violated_constraints)),
-            has_hard_violation=has_hard_violation
+            violated_constraints=list(set(all_violated_constraints))
         )
 
     def filter_coherent_extensions(self, base_assignment: Dict[str, Any], variable: str, domain: List[Any], strict: bool = True) -> List[Any]:
-<<<<<<< HEAD
-        """
-        Filtra valores del dominio que son coherentes con la asignación base.
-        
-        Args:
-            base_assignment: Asignación parcial de variables
-            variable: Variable cuyo dominio se está filtrando
-            domain: Dominio de valores posibles para la variable
-            strict: Si True, solo considera violaciones HARD; si False, considera también SOFT
-            
-        Returns:
-            Lista de valores del dominio que producen asignaciones coherentes
-        """
-        coherent_values = []
-        for value in domain:
-=======
         temp_arc_engine = ArcEngine(use_tms=self.arc_engine.use_tms, parallel=self.arc_engine.parallel, parallel_mode=self.arc_engine.parallel_mode)
 
         for var_name, value in base_assignment.items():
@@ -204,7 +165,6 @@
 
         final_coherent_values = []
         for value in coherent_values:
->>>>>>> 6a4cffd8
             temp_assignment = base_assignment.copy()
             temp_assignment[variable] = value
             h_result = self.hacify(temp_assignment, strict=strict)
@@ -213,8 +173,6 @@
         
         return final_coherent_values
 
-
-
     def get_statistics(self) -> Dict:
         return {
             "energy_thresholds": {level.name: threshold for level, threshold in self.energy_thresholds.items()}
